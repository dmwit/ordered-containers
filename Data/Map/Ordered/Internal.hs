{-# LANGUAGE CPP #-}
{-# LANGUAGE DeriveDataTypeable #-}
{-# LANGUAGE DeriveFunctor #-}
{-# LANGUAGE FlexibleInstances #-}
<<<<<<< HEAD
{-# LANGUAGE TupleSections #-}
=======
{-# LANGUAGE TypeFamilies #-}
>>>>>>> 3a097bf0

module Data.Map.Ordered.Internal where

import Control.Monad (guard)
import Data.Data
import Data.Foldable (Foldable, foldl', foldMap)
import Data.Function (on)
import Data.Map (Map)
import Data.Map.Util
import Data.Monoid (Monoid(..))
#if MIN_VERSION_base(4,9,0)
import Data.Semigroup (Semigroup(..))
#endif
#if !(MIN_VERSION_base(4,8,0))
import Control.Applicative ((<$>))
import Data.Traversable
#endif
import Prelude hiding (filter, lookup, null)
import qualified Data.Map as M
import qualified GHC.Exts as Exts

data OMap k v = OMap !(Map k (Tag, v)) !(Map Tag (k, v))
	deriving (Functor, Typeable)

-- | Values are produced in insertion order, not key order.
instance Foldable (OMap k) where foldMap f (OMap _ kvs) = foldMap (f . snd) kvs
instance (       Eq   k, Eq   v) => Eq   (OMap k v) where (==)    = (==)    `on` assocs
instance (       Ord  k, Ord  v) => Ord  (OMap k v) where compare = compare `on` assocs
instance (       Show k, Show v) => Show (OMap k v) where showsPrec = showsPrecList assocs
instance (Ord k, Read k, Read v) => Read (OMap k v) where readsPrec = readsPrecList fromList

-- This instance preserves data abstraction at the cost of inefficiency.
-- We provide limited reflection services for the sake of data abstraction.
instance (Data k, Data a, Ord k) => Data (OMap k a) where
	gfoldl f z m   = z fromList `f` assocs m
	toConstr _     = fromListConstr
	gunfold k z c  = case constrIndex c of
		1 -> k (z fromList)
		_ -> error "gunfold"
	dataTypeOf _   = oMapDataType
	-- dataCast2 /must/ be eta-expanded in order to build on GHC 7.8.
	dataCast2 f    = gcast2 f

fromListConstr :: Constr
fromListConstr = mkConstr oMapDataType "fromList" [] Prefix

oMapDataType :: DataType
oMapDataType = mkDataType "Data.Map.Ordered.Map" [fromListConstr]

-- | @'GHC.Exts.fromList' = 'fromList'@ and @'GHC.Exts.toList' = 'assocs'@.
-- @since 0.2.3
instance Ord k => Exts.IsList (OMap k v) where
	type Item (OMap k v) = (k, v)
	fromList = fromList
	toList = assocs

#if MIN_VERSION_base(4,9,0)
instance (Ord k, Semigroup v) => Semigroup (Bias L (OMap k v)) where
	Bias o <> Bias o' = Bias (unionWithL (const (<>)) o o')
instance (Ord k, Semigroup v) => Semigroup (Bias R (OMap k v)) where
	Bias o <> Bias o' = Bias (unionWithR (const (<>)) o o')
#endif

-- | Empty maps and map union. When combining two sets that share elements, the
-- indices of the left argument are preferred, and the values are combined with
-- 'mappend'.
--
-- See the asymptotics of 'unionWithL'.
instance (Ord k, Monoid v) => Monoid (Bias L (OMap k v)) where
	mempty = Bias empty
	mappend (Bias o) (Bias o') = Bias (unionWithL (const mappend) o o')

-- | Empty maps and map union. When combining two sets that share elements, the
-- indices of the right argument are preferred, and the values are combined
-- with 'mappend'.
--
-- See the asymptotics of 'unionWithR'.
instance (Ord k, Monoid v) => Monoid (Bias R (OMap k v)) where
	mempty = Bias empty
	mappend (Bias o) (Bias o') = Bias (unionWithR (const mappend) o o')

-- | Values are traversed in insertion order, not key order.
--
-- /O(n*log(n))/ where /n/ is the size of the map.
instance Ord k => Traversable (OMap k) where
	traverse f (OMap tvs kvs) = fromKV <$> traverse (\(k,v) -> (,) k <$> f v) kvs

infixr 5 <|, |< -- copy :
infixl 5 >|, |>
infixr 6 <>|, |<> -- copy <>

(<|) , (|<) :: Ord k => (,)  k v -> OMap k v -> OMap k v
(>|) , (|>) :: Ord k => OMap k v -> (,)  k v -> OMap k v

-- | When a key occurs in both maps, prefer the value from the second map.
--
-- See asymptotics of 'unionWithR'.
(<>|) :: Ord k => OMap k v -> OMap k v -> OMap k v

-- | When a key occurs in both maps, prefer the value from the first map.
--
-- See asymptotics of 'unionWithL'.
(|<>) :: Ord k => OMap k v -> OMap k v -> OMap k v

(k, v) <| OMap tvs kvs = OMap (M.insert k (t, v) tvs) (M.insert t (k, v) kvs) where
	t = maybe (nextLowerTag kvs) fst (M.lookup k tvs)

(k, v) |< o = OMap (M.insert k (t, v) tvs) (M.insert t (k, v) kvs) where
	t = nextLowerTag kvs
	OMap tvs kvs = delete k o

o >| (k, v) = OMap (M.insert k (t, v) tvs) (M.insert t (k, v) kvs) where
	t = nextHigherTag kvs
	OMap tvs kvs = delete k o

OMap tvs kvs |> (k, v) = OMap (M.insert k (t, v) tvs) (M.insert t (k, v) kvs) where
	t = maybe (nextHigherTag kvs) fst (M.lookup k tvs)

(<>|) = unionWithR (const const)
(|<>) = unionWithL (const const)

-- | Take the union. The first 'OMap' \'s argument's indices are lower than the
-- second. If a key appears in both maps, the first argument's index takes
-- precedence, and the supplied function is used to combine the values.
--
-- /O(r*log(r))/ where /r/ is the size of the result
unionWithL :: Ord k => (k -> v -> v -> v) -> OMap k v -> OMap k v -> OMap k v
unionWithL = unionWithInternal (\t t' -> t )

-- | Take the union. The first 'OMap' \'s argument's indices are lower than the
-- second. If a key appears in both maps, the second argument's index takes
-- precedence, and the supplied function is used to combine the values.
--
-- /O(r*log(r))/ where /r/ is the size of the result
unionWithR :: Ord k => (k -> v -> v -> v) -> OMap k v -> OMap k v -> OMap k v
unionWithR = unionWithInternal (\t t' -> t')

unionWithInternal :: Ord k => (Tag -> Tag -> Tag) -> (k -> v -> v -> v) -> OMap k v -> OMap k v -> OMap k v
unionWithInternal fT fKV (OMap tvs kvs) (OMap tvs' kvs') = fromTV tvs'' where
	bump  = case maxTag kvs  of
		Nothing -> 0
		Just k  -> -k-1
	bump' = case minTag kvs' of
		Nothing -> 0
		Just k  -> -k
	tvs'' = M.unionWithKey (\k (t,v) (t',v') -> (fT t t', fKV k v v'))
		(fmap (\(t,v) -> (bump +t,v)) tvs )
		(fmap (\(t,v) -> (bump'+t,v)) tvs')

-- | @m \\\\ n@ deletes all the keys that exist in @n@ from @m@
--
-- /O(m*log(n))/ where /m/ is the size of the smaller map and /n/ is the size
-- of the larger map.
(\\) :: Ord k => OMap k v -> OMap k v' -> OMap k v
o@(OMap tvs kvs) \\ o'@(OMap tvs' kvs') = if size o < size o'
	then filter (const . (`notMember` o')) o
	else foldr delete o (fmap fst (assocs o'))

empty :: OMap k v
empty = OMap M.empty M.empty

singleton :: (k, v) -> OMap k v
singleton kv@(k, v) = OMap (M.singleton k (0, v)) (M.singleton 0 kv)

-- | If a key appears multiple times, the first occurrence is used for ordering
-- and the last occurrence is used for its value. The library author welcomes
-- comments on whether this default is sane.
fromList :: Ord k => [(k, v)] -> OMap k v
fromList = foldl' (|>) empty

null :: OMap k v -> Bool
null (OMap tvs _) = M.null tvs

size :: OMap k v -> Int
size (OMap tvs _) = M.size tvs

member, notMember :: Ord k => k -> OMap k v -> Bool
member    k (OMap tvs _) = M.member    k tvs
notMember k (OMap tvs _) = M.notMember k tvs

lookup :: Ord k => k -> OMap k v -> Maybe v
lookup k (OMap tvs _) = fmap snd (M.lookup k tvs)

-- The Ord constraint is for compatibility with older (<0.5) versions of
-- containers.
-- | @filter f m@ contains exactly the key-value pairs of @m@ that satisfy @f@,
-- without changing the order they appear
filter :: Ord k => (k -> v -> Bool) -> OMap k v -> OMap k v
filter f (OMap tvs kvs) = OMap (M.filterWithKey (\k (t, v) -> f k v) tvs)
                               (M.filterWithKey (\t (k, v) -> f k v) kvs)

delete :: Ord k => k -> OMap k v -> OMap k v
delete k o@(OMap tvs kvs) = case M.lookup k tvs of
	Nothing     -> o
	Just (t, _) -> OMap (M.delete k tvs) (M.delete t kvs)

-- | Intersection. (The @/\\@ is intended to look a bit like the standard
-- mathematical notation for set intersection.)
--
-- See asymptotics of 'intersectionWith'.
(/\|) :: Ord k => OMap k v -> OMap k v' -> OMap k v
o /\| o' = intersectionWith (\k v' v -> v) o' o

-- | Intersection. (The @/\\@ is intended to look a bit like the standard
-- mathematical notation for set intersection.)
--
-- See asymptotics of 'intersectionWith'.
(|/\) :: Ord k => OMap k v -> OMap k v' -> OMap k v
o |/\ o' = intersectionWith (\k v v' -> v) o o'

-- | Take the intersection. The first 'OMap' \'s argument's indices are used for
-- the result.
--
-- /O(m*log(n\/(m+1)) + r*log(r))/ where /m/ is the size of the smaller map, /n/
-- is the size of the larger map, and /r/ is the size of the result.
intersectionWith ::
	Ord k =>
	(k -> v -> v' -> v'') ->
	OMap k v -> OMap k v' -> OMap k v''
intersectionWith f (OMap tvs kvs) (OMap tvs' kvs') = fromTV
	$ M.intersectionWithKey (\k (t,v) (t',v') -> (t, f k v v')) tvs tvs'

fromTV :: Ord k => Map k (Tag, v) -> OMap k v
fromTV tvs = OMap tvs kvs where
	kvs = M.fromList [(t,(k,v)) | (k,(t,v)) <- M.toList tvs]

fromKV :: Ord k => Map Tag (k, v) -> OMap k v
fromKV kvs = OMap tvs kvs where
	tvs = M.fromList [(k,(t,v)) | (t,(k,v)) <- M.toList kvs]

findIndex :: Ord k => k -> OMap k v -> Maybe Index
findIndex k o@(OMap tvs kvs) = do
	(t, _) <- M.lookup k tvs
	M.lookupIndex t kvs

elemAt :: OMap k v -> Index -> Maybe (k, v)
elemAt o@(OMap tvs kvs) i = do
	guard (0 <= i && i < M.size kvs)
	return . snd $ M.elemAt i kvs

-- | Return key-value pairs in the order they were inserted.
assocs :: OMap k v -> [(k, v)]
assocs (OMap _ kvs) = map snd $ M.toAscList kvs

-- | Return key-value pairs in order of increasing key.
toAscList :: OMap k v -> [(k, v)]
toAscList (OMap tvs kvs) = map (\(k, (t, v)) -> (k, v)) $ M.toAscList tvs

-- | Convert an 'OMap' to a 'Map'.
--
-- /O(n)/, where /n/ is the size of the 'OMap'.
toMap :: OMap k v -> Map k v
toMap (OMap tvs _) = fmap snd tvs

-- | Alter the value at k, or absence of. Can be used to insert delete or update
--   with the same semantics as 'Map's alter
alter :: Ord k => (Maybe v -> Maybe v) -> k -> OMap k v -> OMap k v
alter f k om@(OMap tvs kvs) =
  case fst <$> M.lookup k tvs of
    Just t -> OMap (M.alter (fmap (t,) . f . fmap snd) k tvs)
                   (M.alter (fmap (k,) . f . fmap snd) t kvs)
    Nothing -> maybe om ((om |>) . (k, )) $ f Nothing<|MERGE_RESOLUTION|>--- conflicted
+++ resolved
@@ -2,11 +2,8 @@
 {-# LANGUAGE DeriveDataTypeable #-}
 {-# LANGUAGE DeriveFunctor #-}
 {-# LANGUAGE FlexibleInstances #-}
-<<<<<<< HEAD
 {-# LANGUAGE TupleSections #-}
-=======
 {-# LANGUAGE TypeFamilies #-}
->>>>>>> 3a097bf0
 
 module Data.Map.Ordered.Internal where
 
